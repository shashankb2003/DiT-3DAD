import torch
from torch.nn import Module

from .encoders import *
from .diffusion import *
from .dit3d_window_attn import *

class AutoEncoder(Module):

    def __init__(self, args):
        super().__init__()
        self.args = args
        self.encoder = PointNetEncoder(zdim=args.latent_dim, input_dim=3)
        self.diffusion = DiffusionPoint(
            net=DiT(
<<<<<<< HEAD
                point_dim=3,
=======
>>>>>>> 5f695e8d
                hidden_size=args.dit_hidden_size,
                depth=args.dit_depth,
                num_heads=args.dit_num_heads,
                patch_size=args.dit_patch_size,
                input_size=args.dit_input_size,
                mlp_ratio=args.dit_mlp_ratio,
                window_size=args.dit_window_size if hasattr(args, 'dit_window_size') else 0,
                window_block_indexes=args.dit_window_block_indexes,
                use_rel_pos=args.dit_use_rel_pos if hasattr(args, 'dit_use_rel_pos') else False,
                rel_pos_zero_init=True,
                latent_dim=args.latent_dim
            ),
            var_sched=VarianceSchedule(
                num_steps=args.num_steps,
                beta_1=args.beta_1,
                beta_T=args.beta_T,
                mode=args.sched_mode
            )
        )

    def encode(self, x):
        """
        Args:
            x:  Point clouds to be encoded, (B, N, d).
        Returns:
            code: (B, C)
        """
        code, _ = self.encoder(x)
        return code

    def decode(self, code, num_points, flexibility=0.0, ret_traj=False):
        return self.diffusion.sample(num_points, code, point_dim=3, flexibility=flexibility, ret_traj=ret_traj)

    def get_loss(self, x, x_raw=None):
        code = self.encode(x)
        loss = self.diffusion.get_loss(x, code, x_raw=x_raw)
        return loss

class AutoEncoderTNet(Module):

    def __init__(self, args):
        super().__init__()
        self.args = args
        self.encoder = PointNetEncoderTNet(zdim=args.latent_dim)
        self.diffusion = DiffusionPoint(
            net = PointwiseNet(point_dim=3, context_dim=args.latent_dim, residual=args.residual),
            var_sched = VarianceSchedule(
                num_steps=args.num_steps,
                beta_1=args.beta_1,
                beta_T=args.beta_T,
                mode=args.sched_mode
            )
        )

    def encode(self, x):
        """
        Args:
            x:  Point clouds to be encoded, (B, N, d).
        Returns:
            code: (B, C)
        """
        code, _, _ = self.encoder(x)
        return code

    def decode(self, code, num_points, flexibility=0.0, ret_traj=False):
        return self.diffusion.sample(num_points, code, flexibility=flexibility, ret_traj=ret_traj)

    def get_loss(self, x):
        code, trans, trans_feat = self.encoder(x)
        loss = self.diffusion.get_loss(x, code)
        loss_mat = feature_transform_reguliarzer(trans_feat)
        return loss + loss_mat * 0.001
    
class DenoisingAutoEncoder(AutoEncoder):
    def encode(self, x):
        """
        Args:
            x:  Point clouds to be encoded, (B, N, d).
        Returns:
            code: (B, C)
        """
        x += torch.normal(mean=0, std=0.05, size=x.size()).to(x.device)
        code, _ = self.encoder(x)
        return code<|MERGE_RESOLUTION|>--- conflicted
+++ resolved
@@ -13,10 +13,6 @@
         self.encoder = PointNetEncoder(zdim=args.latent_dim, input_dim=3)
         self.diffusion = DiffusionPoint(
             net=DiT(
-<<<<<<< HEAD
-                point_dim=3,
-=======
->>>>>>> 5f695e8d
                 hidden_size=args.dit_hidden_size,
                 depth=args.dit_depth,
                 num_heads=args.dit_num_heads,
